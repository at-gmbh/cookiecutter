# Byte-compiled / optimized / DLL files
__pycache__/
*.py[cod]
*$py.class

# C extensions
*.so

# Distribution / packaging
.Python
env/
build/
develop-eggs/
dist/
downloads/
eggs/
.eggs/
lib/
lib64/
parts/
sdist/
var/
venv/
*.egg-info/
.installed.cfg
*.egg

# PyInstaller
#  Usually these files are written by a python script from a template
#  before PyInstaller builds the exe, so as to inject date/other infos into it.
*.manifest
*.spec

# Installer logs
pip-log.txt
pip-delete-this-directory.txt

# Unit test / coverage reports
htmlcov/
.tox/
.nox/
.coverage
.coverage.*
.cache
nosetests.xml
coverage.xml
*,cover
.hypothesis/
.pytest_cache

# Translations
*.mo
*.pot

# Django stuff:
*.log

# Sphinx documentation
docs/_build/

# PyBuilder
target/

# PyCharm
.idea/
.env

# VS code
.vscode

# PyEnv
.python-version

<<<<<<< HEAD
# OSX
.DS_Store
.AppleDouble
.LSOverride
=======
.venv/
>>>>>>> c4b6110d
<|MERGE_RESOLUTION|>--- conflicted
+++ resolved
@@ -70,12 +70,9 @@
 
 # PyEnv
 .python-version
+.venv/
 
-<<<<<<< HEAD
 # OSX
 .DS_Store
 .AppleDouble
-.LSOverride
-=======
-.venv/
->>>>>>> c4b6110d
+.LSOverride