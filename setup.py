#!/usr/bin/env python
"""cookiecutter distutils configuration."""
from setuptools import setup

version = "2.0.0"

with open('README.md', encoding='utf-8') as readme_file:
    readme = readme_file.read()

requirements = [
    'binaryornot>=0.4.4',
    'Jinja2>=2.7,<4.0.0',
    'click>=7.0,<8.0.0',
    'pyyaml>=5.3.1',
    'jinja2-time>=0.2.0',
    'python-slugify>=4.0.0',
    'requests>=2.23.0',
<<<<<<< HEAD
    'MarkupSafe<2.0.0',
    'jsonschema>=3.2.0',
=======
>>>>>>> 77debc51
]

setup(
    name='cookiecutter',
    version=version,
    description=(
        'A command-line utility that creates projects from project '
        'templates, e.g. creating a Python package project from a '
        'Python package project template.'
    ),
    long_description=readme,
    long_description_content_type='text/markdown',
    author='Audrey Feldroy',
    author_email='audreyr@gmail.com',
    url='https://github.com/cookiecutter/cookiecutter',
    packages=['cookiecutter'],
    package_dir={'cookiecutter': 'cookiecutter'},
    entry_points={'console_scripts': ['cookiecutter = cookiecutter.__main__:main']},
    include_package_data=True,
    python_requires='>=3.6',
    install_requires=requirements,
    license='BSD',
    zip_safe=False,
    classifiers=[
        "Development Status :: 5 - Production/Stable",
        "Environment :: Console",
        "Intended Audience :: Developers",
        "Natural Language :: English",
        "License :: OSI Approved :: BSD License",
        "Programming Language :: Python :: 3 :: Only",
        "Programming Language :: Python :: 3",
        "Programming Language :: Python :: 3.6",
        "Programming Language :: Python :: 3.7",
        "Programming Language :: Python :: 3.8",
        "Programming Language :: Python :: 3.9",
        "Programming Language :: Python :: Implementation :: CPython",
        "Programming Language :: Python :: Implementation :: PyPy",
        "Programming Language :: Python",
        "Topic :: Software Development",
    ],
    keywords=[
        "cookiecutter",
        "Python",
        "projects",
        "project templates",
        "Jinja2",
        "skeleton",
        "scaffolding",
        "project directory",
        "package",
        "packaging",
    ],
)<|MERGE_RESOLUTION|>--- conflicted
+++ resolved
@@ -15,11 +15,7 @@
     'jinja2-time>=0.2.0',
     'python-slugify>=4.0.0',
     'requests>=2.23.0',
-<<<<<<< HEAD
-    'MarkupSafe<2.0.0',
     'jsonschema>=3.2.0',
-=======
->>>>>>> 77debc51
 ]
 
 setup(
