#!/usr/bin/env python
# -*- coding: utf-8 -*-

"""
cookiecutter.vcs
----------------

Helper functions for working with version control systems.
"""

import logging
import os
import shutil
import subprocess
import sys

from .prompt import query_yes_no


<<<<<<< HEAD
def git_clone(repo, checkout=None):
=======
def delete_repo(repo_dir):
    ok_to_delete = query_yes_no("You've cloned {0} before. "
        "Is it okay to delete and re-clone it?".format(repo_dir))
    if ok_to_delete:
        shutil.rmtree(repo_dir)
    else:
        sys.exit()


def git_clone(repo):
>>>>>>> de1cd76e
    """
    Clone a git repo to the current directory.

    :param repo: Git repo URL ending with .git.
    :param checkout: The branch, tag or commit ID to checkout after clone
    """

    # Return repo dir
    tail = os.path.split(repo)[1]
    repo_dir = tail.rsplit('.git')[0]
    logging.debug('repo_dir is {0}'.format(repo_dir))

    if os.path.isdir(repo_dir):
<<<<<<< HEAD
        ok_to_delete = query_yes_no(
            "You've cloned {0} before. Is it okay to delete and re-clone it?".format(repo_dir),
            default="yes"
        )
        if ok_to_delete:
            shutil.rmtree(repo_dir)
        else:
            sys.exit()

    os.system('git clone {0}'.format(repo))

    if checkout is not None:
        subprocess.check_call(['git', 'checkout', checkout], cwd=repo_dir)
=======
        delete_repo(repo_dir)

    os.system('git clone {0}'.format(repo))

    return repo_dir


def hg_clone(repo):
    """
    Clone a mercurial repo to the current directory.

    :param repo: repo URL ending with .hg.
    """

    # Return repo dir
    tail = os.path.split(repo)[1]
    repo_dir = tail.rsplit('.hg')[0]
    logging.debug('repo_dir is {0}'.format(repo_dir))

    if os.path.isdir(repo_dir):
        delete_repo(repo_dir)

    os.system('hg clone {0}'.format(repo[0:-3]))
>>>>>>> de1cd76e

    return repo_dir<|MERGE_RESOLUTION|>--- conflicted
+++ resolved
@@ -17,9 +17,6 @@
 from .prompt import query_yes_no
 
 
-<<<<<<< HEAD
-def git_clone(repo, checkout=None):
-=======
 def delete_repo(repo_dir):
     ok_to_delete = query_yes_no("You've cloned {0} before. "
         "Is it okay to delete and re-clone it?".format(repo_dir))
@@ -29,8 +26,7 @@
         sys.exit()
 
 
-def git_clone(repo):
->>>>>>> de1cd76e
+def git_clone(repo, checkout=None):
     """
     Clone a git repo to the current directory.
 
@@ -44,24 +40,12 @@
     logging.debug('repo_dir is {0}'.format(repo_dir))
 
     if os.path.isdir(repo_dir):
-<<<<<<< HEAD
-        ok_to_delete = query_yes_no(
-            "You've cloned {0} before. Is it okay to delete and re-clone it?".format(repo_dir),
-            default="yes"
-        )
-        if ok_to_delete:
-            shutil.rmtree(repo_dir)
-        else:
-            sys.exit()
+        delete_repo(repo_dir)
 
     os.system('git clone {0}'.format(repo))
 
     if checkout is not None:
         subprocess.check_call(['git', 'checkout', checkout], cwd=repo_dir)
-=======
-        delete_repo(repo_dir)
-
-    os.system('git clone {0}'.format(repo))
 
     return repo_dir
 
@@ -82,6 +66,5 @@
         delete_repo(repo_dir)
 
     os.system('hg clone {0}'.format(repo[0:-3]))
->>>>>>> de1cd76e
 
     return repo_dir