"""Functions for generating a project from a project template."""
import fnmatch
import json
import logging
import os
import shutil
import warnings
from collections import OrderedDict
from pathlib import Path
from binaryornot.check import is_binary
from jinja2 import FileSystemLoader, Environment
from jinja2.exceptions import TemplateSyntaxError, UndefinedError

from cookiecutter.environment import StrictEnvironment
from cookiecutter.exceptions import (
    ContextDecodingException,
    FailedHookException,
    NonTemplatedInputDirException,
    OutputDirExistsException,
    UndefinedVariableInTemplate,
)
from cookiecutter.find import find_template
from cookiecutter.hooks import run_hook
from cookiecutter.utils import make_sure_path_exists, rmtree, work_in

from .context import context_is_version_2

logger = logging.getLogger(__name__)


def is_copy_only_path(path, context):
    """Check whether the given `path` should only be copied and not rendered.

    Returns True if `path` matches a pattern in the given `context` dict,
    otherwise False.

    :param path: A file-system path referring to a file or dir that
        should be rendered or just copied.
    :param context: cookiecutter context.
    """
    try:
        for dont_render in context['cookiecutter']['_copy_without_render']:
            if fnmatch.fnmatch(path, dont_render):
                return True
    except KeyError:
        return False

    return False


def apply_overwrites_to_context(context, overwrite_context):
    """Modify the given context in place based on the overwrite_context."""
    for variable, overwrite in overwrite_context.items():
        if variable not in context:
            # Do not include variables which are not used in the template
            continue

        context_value = context[variable]

        if isinstance(context_value, list):
            # We are dealing with a choice variable
            if overwrite in context_value:
                # This overwrite is actually valid for the given context
                # Let's set it as default (by definition first item in list)
                # see ``cookiecutter.prompt.prompt_choice_for_config``
                context_value.remove(overwrite)
                context_value.insert(0, overwrite)
            else:
                raise ValueError(
                    f"{overwrite} provided for choice variable {variable}, "
                    f"but the choices are {context_value}."
                )
        elif isinstance(context_value, dict) and isinstance(overwrite, dict):
            # Partially overwrite some keys in original dict
            apply_overwrites_to_context(context_value, overwrite)
            context[variable] = context_value
        else:
            # Simply overwrite the value for this variable
            context[variable] = overwrite


<<<<<<< HEAD
def apply_default_overwrites_to_context_v2(context, overwrite_default_context):
    """
    Modify the given version 2 context in place based on the
    overwrite_default_context.
    """

    for variable, overwrite in overwrite_default_context.items():
        var_dict = next((d for d in context['variables'] if d['name'] == variable), None)   # noqa
        if var_dict:
            if 'choices' in var_dict.keys():
                context_value = var_dict['choices']
            else:
                context_value = var_dict['default']

            if isinstance(context_value, list):
                # We are dealing with a choice variable
                if overwrite in context_value:
                    # This overwrite is actually valid for the given context
                    # Let's set it as default (by definition 1st item in list)
                    # see ``cookiecutter.prompt.prompt_choice_for_config``
                    context_value.remove(overwrite)
                    context_value.insert(0, overwrite)
                    var_dict['default'] = overwrite
            else:
                # Simply overwrite the value for this variable
                var_dict['default'] = overwrite


def resolve_changed_variable_names(context, variables_to_resolve):
    """
    The variable names contained in the variables_to_resolve dictionary's
    key names have been over-written with keys' value. Check the entire
    context and update any other variable context fields that may still
    reference the original variable name.
    """
    for var_name_to_resolve in variables_to_resolve:

        new_var_name = variables_to_resolve[var_name_to_resolve]

        for variable in context['variables']:
            for field_name in variable.keys():
                if isinstance(variable[field_name], str):
                    if var_name_to_resolve in variable[field_name]:
                        variable[field_name] = variable[field_name].replace(var_name_to_resolve, new_var_name)     # noqa

                elif isinstance(variable[field_name], list):
                    # a choices field could have an str item to update
                    for i, item in enumerate(variable[field_name]):
                        if isinstance(item, str):
                            if var_name_to_resolve in item:
                                variable[field_name][i] = item.replace(var_name_to_resolve, new_var_name)     # noqa


def apply_overwrites_to_context_v2(context, extra_context):
    """
    Modify the given version 2 context in place based on extra_context.

    The extra_context parameter may be a dictionary or a list of dictionaries.

    If extra_context is a dictionary, the key is assumed to identify the
    variable's 'name' field and the value will be applied to the name field's
    default value -- this behavior is exactly like version 1 context overwrite
    behavior.

    When extra_context is a list of dictionaries, each dictionary MUST specify
    at the very least a 'name' key/value pair, or a ValueError is raised. The
    'name' key's value will be used to find the variable dictionary to
    overwrite by matching each dictionary's 'name' field.

    If extra_context is a list of dictionaries, apply the overwrite from each
    dictionary to it's matching variable's dictionary. This allows all fields
    of a variable to be updated. A match considers the variable's 'name' field
    only; any name fields in the extra_context list of dictionaries that do
    not match a variable 'name' field, are ignored. Any key/value pairs
    specified in an extra_content dictionary that are not already defined by
    the matching variable dictionary will raise a ValueError.

    Changing the 'name' Field
    -------------------------
    Changing the 'name' field requires a special syntax. Because the algorithm
    chosen to find a variable’s dictionary entry in the variables list of
    OrderDicts uses the variable’s ‘name’ field; it could not be used to
    simultaneously hold a new ‘name’ field value. Therefore the following
    extra context dictionary entry snytax was introduced to allow the ‘name’
    field of a variable to be changed:

        {
           'name': 'CURRENT_VARIABLE_NAME::NEW_VARIABLE_NAME',
        }

    So, for example, to change a variable’s ‘name’ field from
    ‘director_credit’ to ‘producer_credit’, would require:

        {
           'name': 'director_credit::producer_credit',
        }

    Removing a Field from a Variable
    --------------------------------
    It is possible that a previous extra context overwrite requires that a
    subsequent variable entry be removed.

    In order to accomplish this a remove field token is used in the extra
    context as follows:

        {
           'name': 'director_cut',
           'skip_if': '<<REMOVE::FIELD>>',
        }

    In the example above, the extra context overwrite results in the variable
    named ‘director_cut’ having it’s ‘skip_if’ field removed.

    Overwrite Considerations Regarding ‘default’ & ‘choices’ Fields
    ---------------------------------------------------------------
    When a variable is defined that has both the ‘default’ and the ‘choices’
    fields, these two fields influence each other. If one of these fields is
    updated, but not the other field, then the other field will be
    automatically updated by the overwrite logic.

    If both fields are updated, then the ‘default’ value will be moved to the
    first location of the ‘choices’ field if it exists elsewhere in the list;
    if the default value is not in the list, it will be added to the first
    location in the choices list.

    """
    variable_names_to_resolve = {}
    if isinstance(extra_context, dict):
        apply_default_overwrites_to_context_v2(context, extra_context)
    elif isinstance(extra_context, list):
        for xtra_ctx_item in extra_context:
            if isinstance(xtra_ctx_item, dict):
                if 'name' in xtra_ctx_item.keys():
                    # xtra_ctx_item['name'] may have a replace value of the
                    # form:
                    #       'name_value::replace_name_value'
                    xtra_ctx_name = xtra_ctx_item['name'].split('::')[0]
                    try:
                        replace_name = xtra_ctx_item['name'].split('::')[1]
                    except IndexError:
                        replace_name = None

                    var_dict = next((d for d in context['variables'] if d['name'] == xtra_ctx_name), None)  # noqa
                    if var_dict:
                        # Since creation of new key/value pairs is NOT
                        # desired, we only use a key that is common to both
                        # the variables context and the extra context.
                        common_keys = [key for key in xtra_ctx_item.keys() if key in var_dict.keys()]   # noqa
                        for key in common_keys:
                            if xtra_ctx_item[key] == '<<REMOVE::FIELD>>':
                                if key in ['default']:
                                    raise ValueError("Cannot remove mandatory 'default' field")   # noqa
                                var_dict.pop(key, None)
                            else:
                                # normal field update
                                var_dict[key] = xtra_ctx_item[key]

                        # After all fields have been updated, there is some
                        # house-keeping to do. The default/choices
                        # house-keeping could effecively be no-ops if the
                        # user did the correct thing.
                        if ('default' in common_keys) & ('choices' in var_dict.keys()):       # noqa
                            # default updated, regardless if choices has been
                            # updated, re-order choices based on default
                            if var_dict['default'] in var_dict['choices']:
                                var_dict['choices'].remove(var_dict['default'])                # noqa

                            var_dict['choices'].insert(0, var_dict['default'])

                        if ('default' not in common_keys) & ('choices' in common_keys):         # noqa
                            # choices updated, so update default based on
                            # first location in choices
                            var_dict['default'] = var_dict['choices'][0]

                        if replace_name:
                            variable_names_to_resolve[xtra_ctx_name] = replace_name   # noqa
                            var_dict['name'] = replace_name
                    else:
                        msg = "No variable found in context whose name matches extra context name '{name}'"  # noqa
                        raise ValueError(msg.format(name=xtra_ctx_name))
                else:
                    msg = "Extra context dictionary item {item} is missing a 'name' key."                    # noqa
                    raise ValueError(msg.format(item=xtra_ctx_item))
            else:
                msg = "Extra context list item '{item}' is of type {t}, should be a dictionary."             # noqa
                raise ValueError(msg.format(item=str(xtra_ctx_item), t=type(xtra_ctx_item).__name__))        # noqa

        if variable_names_to_resolve:
            # At least one variable name has been over-written, if any
            # variables use the original name, they must get updated as well
            resolve_changed_variable_names(context, variable_names_to_resolve)

    else:
        msg = "Extra context must be a dictionary or a list of dictionaries!"
        raise ValueError(msg)


def generate_context(context_file='cookiecutter.json', default_context=None,
                     extra_context=None):
=======
def generate_context(
    context_file='cookiecutter.json', default_context=None, extra_context=None
):
>>>>>>> 8d3ffdca
    """Generate the context for a Cookiecutter project template.

    Loads the JSON file as a Python object, with key being the JSON filename.

    :param context_file: JSON file containing key/value pairs for populating
        the cookiecutter's variables.
    :param default_context: Dictionary containing config to take into account.
    :param extra_context: Dictionary containing configuration overrides
    """
    context = OrderedDict([])

    try:
        with open(context_file, encoding='utf-8') as file_handle:
            obj = json.load(file_handle, object_pairs_hook=OrderedDict)
    except ValueError as e:
        # JSON decoding error.  Let's throw a new exception that is more
        # friendly for the developer or user.
        full_fpath = os.path.abspath(context_file)
        json_exc_message = str(e)
        our_exc_message = (
            f"JSON decoding error while loading '{full_fpath}'. "
            f"Decoding error details: '{json_exc_message}'"
        )
        raise ContextDecodingException(our_exc_message) from e

    # Add the Python object to the context dictionary
    file_name = os.path.split(context_file)[1]
    file_stem = file_name.split('.')[0]
    context[file_stem] = obj

    # Overwrite context variable defaults with the default context from the
    # user's global config, if available
<<<<<<< HEAD
    if context_is_version_2(context[file_stem]):
        logger.debug("Context is version 2")

        if default_context:
            apply_overwrites_to_context_v2(obj, default_context)
        if extra_context:
            apply_overwrites_to_context_v2(obj, extra_context)
    else:
        logger.debug("Context is version 1")

        if default_context:
            apply_overwrites_to_context(obj, default_context)
        if extra_context:
            apply_overwrites_to_context(obj, extra_context)
=======
    if default_context:
        try:
            apply_overwrites_to_context(obj, default_context)
        except ValueError as error:
            warnings.warn(f"Invalid default received: {error}")
    if extra_context:
        apply_overwrites_to_context(obj, extra_context)
>>>>>>> 8d3ffdca

    logger.debug('Context generated is %s', context)
    return context


def generate_file(project_dir, infile, context, env, skip_if_file_exists=False):
    """Render filename of infile as name of outfile, handle infile correctly.

    Dealing with infile appropriately:

        a. If infile is a binary file, copy it over without rendering.
        b. If infile is a text file, render its contents and write the
           rendered infile to outfile.

    Precondition:

        When calling `generate_file()`, the root template dir must be the
        current working directory. Using `utils.work_in()` is the recommended
        way to perform this directory change.

    :param project_dir: Absolute path to the resulting generated project.
    :param infile: Input file to generate the file from. Relative to the root
        template dir.
    :param context: Dict for populating the cookiecutter's variables.
    :param env: Jinja2 template execution environment.
    """
    logger.debug('Processing file %s', infile)

    # Render the path to the output file (not including the root project dir)
    outfile_tmpl = env.from_string(infile)

    outfile = os.path.join(project_dir, outfile_tmpl.render(**context))
    file_name_is_empty = os.path.isdir(outfile)
    if file_name_is_empty:
        logger.debug('The resulting file name is empty: %s', outfile)
        return

    if skip_if_file_exists and os.path.exists(outfile):
        logger.debug('The resulting file already exists: %s', outfile)
        return

    logger.debug('Created file at %s', outfile)

    # Just copy over binary files. Don't render.
    logger.debug("Check %s to see if it's a binary", infile)
    if is_binary(infile):
        logger.debug('Copying binary %s to %s without rendering', infile, outfile)
        shutil.copyfile(infile, outfile)
    else:
        # Force fwd slashes on Windows for get_template
        # This is a by-design Jinja issue
        infile_fwd_slashes = infile.replace(os.path.sep, '/')

        # Render the file
        try:
            tmpl = env.get_template(infile_fwd_slashes)
        except TemplateSyntaxError as exception:
            # Disable translated so that printed exception contains verbose
            # information about syntax error location
            exception.translated = False
            raise
        rendered_file = tmpl.render(**context)

        # Detect original file newline to output the rendered file
        # note: newline='' ensures newlines are not converted
        with open(infile, encoding='utf-8', newline='') as rd:
            rd.readline()  # Read the first line to load 'newlines' value

            # Use `_new_lines` overwrite from context, if configured.
            newline = rd.newlines
            if context['cookiecutter'].get('_new_lines', False):
                newline = context['cookiecutter']['_new_lines']
                logger.debug('Overwriting end line character with %s', newline)

        logger.debug('Writing contents to file %s', outfile)

        with open(outfile, 'w', encoding='utf-8', newline=newline) as fh:
            fh.write(rendered_file)

    # Apply file permissions to output file
    shutil.copymode(infile, outfile)


def render_and_create_dir(
    dirname: str,
    context: dict,
    output_dir: "os.PathLike[str]",
    environment: Environment,
    overwrite_if_exists: bool = False,
):
    """Render name of a directory, create the directory, return its path."""
    name_tmpl = environment.from_string(dirname)
    rendered_dirname = name_tmpl.render(**context)

    dir_to_create = Path(output_dir, rendered_dirname)

    logger.debug(
        'Rendered dir %s must exist in output_dir %s', dir_to_create, output_dir
    )

    output_dir_exists = dir_to_create.exists()

    if output_dir_exists:
        if overwrite_if_exists:
            logger.debug(
                'Output directory %s already exists, overwriting it', dir_to_create
            )
        else:
            msg = f'Error: "{dir_to_create}" directory already exists'
            raise OutputDirExistsException(msg)
    else:
        make_sure_path_exists(dir_to_create)

    return dir_to_create, not output_dir_exists


def ensure_dir_is_templated(dirname):
    """Ensure that dirname is a templated directory name."""
    if '{{' in dirname and '}}' in dirname:
        return True
    else:
        raise NonTemplatedInputDirException


def _run_hook_from_repo_dir(
    repo_dir, hook_name, project_dir, context, delete_project_on_failure
):
    """Run hook from repo directory, clean project directory if hook fails.

    :param repo_dir: Project template input directory.
    :param hook_name: The hook to execute.
    :param project_dir: The directory to execute the script from.
    :param context: Cookiecutter project context.
    :param delete_project_on_failure: Delete the project directory on hook
        failure?
    """
    with work_in(repo_dir):
        try:
            run_hook(hook_name, project_dir, context)
        except FailedHookException:
            if delete_project_on_failure:
                rmtree(project_dir)
            logger.error(
                "Stopping generation because %s hook "
                "script didn't exit successfully",
                hook_name,
            )
            raise


def generate_files(
    repo_dir,
    context=None,
    output_dir='.',
    overwrite_if_exists=False,
    skip_if_file_exists=False,
    accept_hooks=True,
    keep_project_on_failure=False,
):
    """Render the templates and saves them to files.

    :param repo_dir: Project template input directory.
    :param context: Dict for populating the template's variables.
    :param output_dir: Where to output the generated project dir into.
    :param overwrite_if_exists: Overwrite the contents of the output directory
        if it exists.
    :param skip_if_file_exists: Skip the files in the corresponding directories
        if they already exist
    :param accept_hooks: Accept pre and post hooks if set to `True`.
    :param keep_project_on_failure: If `True` keep generated project directory even when
        generation fails
    """
    template_dir = find_template(repo_dir)
    logger.debug('Generating project from %s...', template_dir)
    context = context or OrderedDict([])

    envvars = context.get('cookiecutter', {}).get('_jinja2_env_vars', {})

    unrendered_dir = os.path.split(template_dir)[1]
    ensure_dir_is_templated(unrendered_dir)
    env = StrictEnvironment(context=context, keep_trailing_newline=True, **envvars)
    try:
        project_dir, output_directory_created = render_and_create_dir(
            unrendered_dir, context, output_dir, env, overwrite_if_exists
        )
    except UndefinedError as err:
        msg = f"Unable to create project directory '{unrendered_dir}'"
        raise UndefinedVariableInTemplate(msg, err, context) from err

    # We want the Jinja path and the OS paths to match. Consequently, we'll:
    #   + CD to the template folder
    #   + Set Jinja's path to '.'
    #
    #  In order to build our files to the correct folder(s), we'll use an
    # absolute path for the target folder (project_dir)

    project_dir = os.path.abspath(project_dir)
    logger.debug('Project directory is %s', project_dir)

    # if we created the output directory, then it's ok to remove it
    # if rendering fails
    delete_project_on_failure = output_directory_created and not keep_project_on_failure

    if accept_hooks:
        _run_hook_from_repo_dir(
            repo_dir, 'pre_gen_project', project_dir, context, delete_project_on_failure
        )

    with work_in(template_dir):
        env.loader = FileSystemLoader(['.', '../templates'])

        for root, dirs, files in os.walk('.'):
            # We must separate the two types of dirs into different lists.
            # The reason is that we don't want ``os.walk`` to go through the
            # unrendered directories, since they will just be copied.
            copy_dirs = []
            render_dirs = []

            for d in dirs:
                d_ = os.path.normpath(os.path.join(root, d))
                # We check the full path, because that's how it can be
                # specified in the ``_copy_without_render`` setting, but
                # we store just the dir name
                if is_copy_only_path(d_, context):
                    logger.debug('Found copy only path %s', d)
                    copy_dirs.append(d)
                else:
                    render_dirs.append(d)

            for copy_dir in copy_dirs:
                indir = os.path.normpath(os.path.join(root, copy_dir))
                outdir = os.path.normpath(os.path.join(project_dir, indir))
                outdir = env.from_string(outdir).render(**context)
                logger.debug('Copying dir %s to %s without rendering', indir, outdir)

                # The outdir is not the root dir, it is the dir which marked as copy
                # only in the config file. If the program hits this line, which means
                # the overwrite_if_exists = True, and root dir exists
                if os.path.isdir(outdir):
                    shutil.rmtree(outdir)
                shutil.copytree(indir, outdir)

            # We mutate ``dirs``, because we only want to go through these
            # dirs recursively
            dirs[:] = render_dirs
            for d in dirs:
                unrendered_dir = os.path.join(project_dir, root, d)
                try:
                    render_and_create_dir(
                        unrendered_dir, context, output_dir, env, overwrite_if_exists
                    )
                except UndefinedError as err:
                    if delete_project_on_failure:
                        rmtree(project_dir)
                    _dir = os.path.relpath(unrendered_dir, output_dir)
                    msg = f"Unable to create directory '{_dir}'"
                    raise UndefinedVariableInTemplate(msg, err, context) from err

            for f in files:
                infile = os.path.normpath(os.path.join(root, f))
                if is_copy_only_path(infile, context):
                    outfile_tmpl = env.from_string(infile)
                    outfile_rendered = outfile_tmpl.render(**context)
                    outfile = os.path.join(project_dir, outfile_rendered)
                    logger.debug(
                        'Copying file %s to %s without rendering', infile, outfile
                    )
                    shutil.copyfile(infile, outfile)
                    shutil.copymode(infile, outfile)
                    continue
                try:
                    generate_file(
                        project_dir, infile, context, env, skip_if_file_exists
                    )
                except UndefinedError as err:
                    if delete_project_on_failure:
                        rmtree(project_dir)
                    msg = f"Unable to create file '{infile}'"
                    raise UndefinedVariableInTemplate(msg, err, context) from err

    if accept_hooks:
        _run_hook_from_repo_dir(
            repo_dir,
            'post_gen_project',
            project_dir,
            context,
            delete_project_on_failure,
        )

    return project_dir<|MERGE_RESOLUTION|>--- conflicted
+++ resolved
@@ -79,7 +79,6 @@
             context[variable] = overwrite
 
 
-<<<<<<< HEAD
 def apply_default_overwrites_to_context_v2(context, overwrite_default_context):
     """
     Modify the given version 2 context in place based on the
@@ -277,13 +276,9 @@
         raise ValueError(msg)
 
 
-def generate_context(context_file='cookiecutter.json', default_context=None,
-                     extra_context=None):
-=======
 def generate_context(
     context_file='cookiecutter.json', default_context=None, extra_context=None
 ):
->>>>>>> 8d3ffdca
     """Generate the context for a Cookiecutter project template.
 
     Loads the JSON file as a Python object, with key being the JSON filename.
@@ -316,30 +311,26 @@
 
     # Overwrite context variable defaults with the default context from the
     # user's global config, if available
-<<<<<<< HEAD
     if context_is_version_2(context[file_stem]):
         logger.debug("Context is version 2")
 
         if default_context:
-            apply_overwrites_to_context_v2(obj, default_context)
+            try:
+                apply_overwrites_to_context_v2(obj, default_context)
+            except ValueError as error:
+                warnings.warn(f"Invalid default received: {error}")
         if extra_context:
             apply_overwrites_to_context_v2(obj, extra_context)
     else:
         logger.debug("Context is version 1")
 
         if default_context:
-            apply_overwrites_to_context(obj, default_context)
+            try:
+                apply_overwrites_to_context(obj, default_context)
+            except ValueError as error:
+                warnings.warn(f"Invalid default received: {error}")
         if extra_context:
             apply_overwrites_to_context(obj, extra_context)
-=======
-    if default_context:
-        try:
-            apply_overwrites_to_context(obj, default_context)
-        except ValueError as error:
-            warnings.warn(f"Invalid default received: {error}")
-    if extra_context:
-        apply_overwrites_to_context(obj, extra_context)
->>>>>>> 8d3ffdca
 
     logger.debug('Context generated is %s', context)
     return context
